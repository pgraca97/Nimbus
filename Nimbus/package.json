{
  "name": "nimbus",
  "version": "0.0.0",
  "private": true,
  "type": "module",
  "scripts": {
    "dev": "vite",
    "build": "vite build",
    "preview": "vite preview",
    "test:unit": "vitest"
  },
  "dependencies": {
    "@fortawesome/fontawesome-svg-core": "^6.5.1",
    "@fortawesome/free-solid-svg-icons": "^6.5.1",
    "@fortawesome/vue-fontawesome": "^3.0.5",
    "pinia": "^2.1.7",
<<<<<<< HEAD
    "swiper": "^11.0.5",
=======
    "pinia-plugin-persistedstate": "^3.2.1",
>>>>>>> 6ec420b1
    "vue": "^3.3.11",
    "vue-router": "^4.2.5"
  },
  "devDependencies": {
    "@vitejs/plugin-vue": "^4.5.2",
    "@vue/test-utils": "^2.4.3",
    "jsdom": "^23.0.1",
    "vite": "^5.0.10",
    "vitest": "^1.0.4"
  }
}<|MERGE_RESOLUTION|>--- conflicted
+++ resolved
@@ -14,11 +14,8 @@
     "@fortawesome/free-solid-svg-icons": "^6.5.1",
     "@fortawesome/vue-fontawesome": "^3.0.5",
     "pinia": "^2.1.7",
-<<<<<<< HEAD
-    "swiper": "^11.0.5",
-=======
     "pinia-plugin-persistedstate": "^3.2.1",
->>>>>>> 6ec420b1
+
     "vue": "^3.3.11",
     "vue-router": "^4.2.5"
   },
